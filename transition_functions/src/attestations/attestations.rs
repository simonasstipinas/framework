use core::ExpConst;
use ssz_types::VariableList;
use types::{
    beacon_state::*,
    config::Config,
    primitives::{Epoch, Gwei, ValidatorIndex},
    types::PendingAttestation,
};
use helper_functions::{
<<<<<<< HEAD
    beacon_state_accessors::{get_current_epoch, get_previous_epoch, get_validator_churn_limit, get_total_balance, get_total_active_balance, get_randao_mix, get_randao_mix, get_block_root, get_attesting_indices},
=======
    beacon_state_accessors::{get_current_epoch, get_previous_epoch,
    get_validator_churn_limit, get_total_active_balance, get_randao_mix, get_randao_mix, get_block_root},
>>>>>>> fd570e76
    beacon_state_mutators::{initiate_validator_exit, decrease_balance},
    misc::compute_activation_exit_epoch,
    predicates::is_active_validator,
};


pub trait AttestableBlock<T>
where
    T: Config + ExpConst,
{
    fn get_matching_source_attestations(
        &self,
        epoch: Epoch,
    ) -> VariableList<PendingAttestation<T>, T::MaxAttestationsPerEpoch>;
    fn get_matching_target_attestations(
        &self,
        epoch: Epoch,
    ) -> VariableList<PendingAttestation<T>, T::MaxAttestationsPerEpoch>;
    fn get_matching_head_attestations(
        &self,
        epoch: Epoch,
    ) -> VariableList<PendingAttestation<T>, T::MaxAttestationsPerEpoch>;
    fn get_unslashed_attesting_indices(
        &self,
        attestations: VariableList<PendingAttestation<T>, T::MaxAttestationsPerEpoch>,
    ) -> VariableList<ValidatorIndex, T::MaxAttestationsPerEpoch>;
    fn get_attesting_balance(
        &self,
        attestations: VariableList<PendingAttestation<T>, T::MaxAttestationsPerEpoch>,
    ) -> Gwei;
}

impl<T> AttestableBlock<T> for BeaconState<T>
where
    T: Config + ExpConst,
{
    fn get_matching_source_attestations(
        &self,
        epoch: Epoch,
    ) -> VariableList<PendingAttestation<T>, T::MaxAttestationsPerEpoch> {
        assert!(epoch == get_previous_epoch(&self) || epoch == get_current_epoch(&self));
        if epoch == get_current_epoch(&self) {
            return self.current_epoch_attestations;
        }
        else {
            return self.previous_epoch_attestations;
        }
    }
    fn get_matching_target_attestations(
        &self,
        epoch: Epoch,
    ) -> VariableList<PendingAttestation<T>, T::MaxAttestationsPerEpoch> {
        let target_attestations: VariableList<PendingAttestation<T>, T::MaxAttestationsPerEpoch> = VariableList::from(vec![]);
        for a in self.get_matching_source_attestations(get_current_epoch(&self)).iter() {
<<<<<<< HEAD
            if a.data.target.root == get_block_root(&state, epoch).unwrap() {
=======
            if a.data.target.root == get_block_root(&self, epoch).unwrap() {
>>>>>>> fd570e76
                target_attestations.push(*a);
            }
        }
        return target_attestations;
    }
    fn get_matching_head_attestations(
        &self,
        epoch: Epoch,
    ) -> VariableList<PendingAttestation<T>, T::MaxAttestationsPerEpoch> {
        let head_attestations: VariableList<PendingAttestation<T>, T::MaxAttestationsPerEpoch> = VariableList::from(vec![]);
        for a in self.get_matching_source_attestations(get_current_epoch(&self)).iter() {
            if a.data.beacon_block_root == get_block_root_at_slot(&self, a.data.slot){
                head_attestations.push(*a);
            }
        }
        return head_attestations;
<<<<<<< HEAD
        return [
            a for a in get_matching_source_attestations(state, epoch)
            if a.data.beacon_block_root == get_block_root_at_slot(state, a.data.slot)
        ]
    }
=======
}
>>>>>>> fd570e76
    fn get_unslashed_attesting_indices(
        &self,
        attestations: VariableList<PendingAttestation<T>, T::MaxAttestationsPerEpoch>,
    ) -> VariableList<ValidatorIndex, T::MaxAttestationsPerEpoch> {
        let output: VariableList<ValidatorIndex, T::MaxAttestationsPerEpoch> =
            VariableList::from(vec![]);
        for attestation in attestations.iter() {
            let indices = get_attesting_indices(&self, &attestation.data, &attestation.aggregation_bits).unwrap();
            for index in indices {
                if self.validators[*index as usize].slashed {
                    output.push(*index);
                }
            }
        }
        return output;
    }
    fn get_attesting_balance(
        &self,
        attestations: VariableList<PendingAttestation<T>, T::MaxAttestationsPerEpoch>,
    ) -> Gwei {
        return get_total_balance(&self, &self.get_unslashed_attesting_indices(attestations)).unwrap();
    }
<<<<<<< HEAD
}



// fn get_matching_head_attestations(state: BeaconState<T>, epoch: Epoch)
//  -> VariableList<PendingAttestation<T>, T::MaxAttestationsPerEpoch> {
//     return [
//         a for a in get_matching_source_attestations(state, epoch)
//         if a.data.beacon_block_root == get_block_root_at_slot(state, a.data.slot)
//     ]
// }

// fn get_unslashed_attesting_indices(state: BeaconState<T>,
//                                     attestations: Sequence[PendingAttestation]) /*-> Set[ValidatorIndex]*/{
//     let mut output = set();  //# type: Set[ValidatorIndex]
//     for a in attestations:
//         output = output.union(get_attesting_indices(state, a.data, a.aggregation_bits))
//     return set(filter(lambda index: not state.validators[index].slashed, output))
// }
=======
}
>>>>>>> fd570e76
<|MERGE_RESOLUTION|>--- conflicted
+++ resolved
@@ -7,12 +7,7 @@
     types::PendingAttestation,
 };
 use helper_functions::{
-<<<<<<< HEAD
     beacon_state_accessors::{get_current_epoch, get_previous_epoch, get_validator_churn_limit, get_total_balance, get_total_active_balance, get_randao_mix, get_randao_mix, get_block_root, get_attesting_indices},
-=======
-    beacon_state_accessors::{get_current_epoch, get_previous_epoch,
-    get_validator_churn_limit, get_total_active_balance, get_randao_mix, get_randao_mix, get_block_root},
->>>>>>> fd570e76
     beacon_state_mutators::{initiate_validator_exit, decrease_balance},
     misc::compute_activation_exit_epoch,
     predicates::is_active_validator,
@@ -67,11 +62,7 @@
     ) -> VariableList<PendingAttestation<T>, T::MaxAttestationsPerEpoch> {
         let target_attestations: VariableList<PendingAttestation<T>, T::MaxAttestationsPerEpoch> = VariableList::from(vec![]);
         for a in self.get_matching_source_attestations(get_current_epoch(&self)).iter() {
-<<<<<<< HEAD
-            if a.data.target.root == get_block_root(&state, epoch).unwrap() {
-=======
             if a.data.target.root == get_block_root(&self, epoch).unwrap() {
->>>>>>> fd570e76
                 target_attestations.push(*a);
             }
         }
@@ -88,15 +79,7 @@
             }
         }
         return head_attestations;
-<<<<<<< HEAD
-        return [
-            a for a in get_matching_source_attestations(state, epoch)
-            if a.data.beacon_block_root == get_block_root_at_slot(state, a.data.slot)
-        ]
-    }
-=======
 }
->>>>>>> fd570e76
     fn get_unslashed_attesting_indices(
         &self,
         attestations: VariableList<PendingAttestation<T>, T::MaxAttestationsPerEpoch>,
@@ -119,26 +102,4 @@
     ) -> Gwei {
         return get_total_balance(&self, &self.get_unslashed_attesting_indices(attestations)).unwrap();
     }
-<<<<<<< HEAD
-}
-
-
-
-// fn get_matching_head_attestations(state: BeaconState<T>, epoch: Epoch)
-//  -> VariableList<PendingAttestation<T>, T::MaxAttestationsPerEpoch> {
-//     return [
-//         a for a in get_matching_source_attestations(state, epoch)
-//         if a.data.beacon_block_root == get_block_root_at_slot(state, a.data.slot)
-//     ]
-// }
-
-// fn get_unslashed_attesting_indices(state: BeaconState<T>,
-//                                     attestations: Sequence[PendingAttestation]) /*-> Set[ValidatorIndex]*/{
-//     let mut output = set();  //# type: Set[ValidatorIndex]
-//     for a in attestations:
-//         output = output.union(get_attesting_indices(state, a.data, a.aggregation_bits))
-//     return set(filter(lambda index: not state.validators[index].slashed, output))
-// }
-=======
-}
->>>>>>> fd570e76
+}