--- conflicted
+++ resolved
@@ -24,27 +24,14 @@
     types::{Checkpoint, PendingAttestation, Validator},
 };
 
-<<<<<<< HEAD
 pub fn process_epoch<T: Config + ExpConst>(state: &mut BeaconState<T>) {
     process_justification_and_finalization(state);
     process_rewards_and_penalties(state);
-=======
-#[allow(dead_code)]
-fn process_epoch<T: Config + ExpConst>(
-    state: &mut BeaconState<T>
-) {
-    process_justification_and_finalization(state).unwrap();
-    process_rewards_and_penalties(state).unwrap();
->>>>>>> 77c8e373
     process_registry_updates(state);
     process_slashings(state);
     process_final_updates(state);
 }
 
-<<<<<<< HEAD
-=======
-
->>>>>>> 77c8e373
 fn process_justification_and_finalization<T: Config + ExpConst>(
     state: &mut BeaconState<T>,
 ) -> Result<(), Error> {
