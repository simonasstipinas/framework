#![warn(absolute_paths_not_starting_with_crate)]
#![warn(deprecated_in_future)]
#![warn(macro_use_extern_crate)]
#![warn(trivial_casts)]
#![warn(trivial_numeric_casts)]
#![warn(unsafe_code)]
#![warn(unused_labels)]
#![warn(unused_lifetimes)]
#![warn(unused_qualifications)]
#![warn(clippy::nursery)]
#![warn(clippy::pedantic)]
#![warn(clippy::clone_on_ref_ptr)]
#![warn(clippy::dbg_macro)]
#![warn(clippy::decimal_literal_representation)]
#![warn(clippy::float_arithmetic)]
#![warn(clippy::float_cmp_const)]
#![warn(clippy::get_unwrap)]
#![warn(clippy::mem_forget)]
#![warn(clippy::multiple_inherent_impl)]
#![warn(clippy::option_unwrap_used)]
#![warn(clippy::print_stdout)]
#![warn(clippy::result_unwrap_used)]
#![warn(clippy::string_add)]
#![warn(clippy::unimplemented)]
#![warn(clippy::use_debug)]
#![warn(clippy::wrong_pub_self_convention)]
#![allow(clippy::empty_enum)]
#![allow(clippy::large_enum_variant)]

pub mod beacon_state;
pub mod config;
pub mod consts;
pub mod primitives;
pub mod types;
<<<<<<< HEAD
=======

>>>>>>> 502781b2
pub use crate::beacon_state::{Error as BeaconStateError, *};<|MERGE_RESOLUTION|>--- conflicted
+++ resolved
@@ -32,8 +32,5 @@
 pub mod consts;
 pub mod primitives;
 pub mod types;
-<<<<<<< HEAD
-=======
 
->>>>>>> 502781b2
 pub use crate::beacon_state::{Error as BeaconStateError, *};